import random
import math
import collections
from copy import deepcopy
from time import time

from itertools import compress
import rethinkdb as r
import rapidjson

import bigchaindb
<<<<<<< HEAD
from bigchaindb import config_utils, crypto, exceptions, util, assets
=======
from bigchaindb.db.utils import Connection
from bigchaindb import config_utils, crypto, exceptions, util
>>>>>>> 434797c7


class Bigchain(object):
    """Bigchain API

    Create, read, sign, write transactions to the database
    """

    # return if a block has been voted invalid
    BLOCK_INVALID = 'invalid'
    # return if a block is valid, or tx is in valid block
    BLOCK_VALID = TX_VALID = 'valid'
    # return if block is undecided, or tx is in undecided block
    BLOCK_UNDECIDED = TX_UNDECIDED = 'undecided'
    # return if transaction is in backlog
    TX_IN_BACKLOG = 'backlog'

    def __init__(self, host=None, port=None, dbname=None,
                 public_key=None, private_key=None, keyring=[],
                 consensus_plugin=None, backlog_reassign_delay=None):
        """Initialize the Bigchain instance

        A Bigchain instance has several configuration parameters (e.g. host).
        If a parameter value is passed as an argument to the Bigchain
        __init__ method, then that is the value it will have.
        Otherwise, the parameter value will come from an environment variable.
        If that environment variable isn't set, then the value
        will come from the local configuration file. And if that variable
        isn't in the local configuration file, then the parameter will have
        its default value (defined in bigchaindb.__init__).

        Args:
            host (str): hostname where RethinkDB is running.
            port (int): port in which RethinkDB is running (usually 28015).
            dbname (str): the name of the database to connect to (usually bigchain).
            public_key (str): the base58 encoded public key for the ED25519 curve.
            private_key (str): the base58 encoded private key for the ED25519 curve.
            keyring (list[str]): list of base58 encoded public keys of the federation nodes.
        """

        config_utils.autoconfigure()
        self.host = host or bigchaindb.config['database']['host']
        self.port = port or bigchaindb.config['database']['port']
        self.dbname = dbname or bigchaindb.config['database']['name']
        self.me = public_key or bigchaindb.config['keypair']['public']
        self.me_private = private_key or bigchaindb.config['keypair']['private']
        self.nodes_except_me = keyring or bigchaindb.config['keyring']
        self.backlog_reassign_delay = backlog_reassign_delay or bigchaindb.config['backlog_reassign_delay']
        self.consensus = config_utils.load_consensus_plugin(consensus_plugin)
        # change RethinkDB read mode to majority.  This ensures consistency in query results
        self.read_mode = 'majority'

        if not self.me or not self.me_private:
            raise exceptions.KeypairNotFoundException()

        self._conn = None
        self.connection = Connection(host=self.host, port=self.port, db=self.dbname)

    @property
    def conn(self):
        if not self._conn:
            self._conn = self.reconnect()
        return self._conn

    def reconnect(self):
        return r.connect(host=self.host, port=self.port, db=self.dbname)

    def create_transaction(self, *args, **kwargs):
        """Create a new transaction

        Refer to the documentation of your consensus plugin.

        Returns:
            dict: newly constructed transaction.
        """

        return self.consensus.create_transaction(*args, bigchain=self, **kwargs)

    def sign_transaction(self, transaction, *args, **kwargs):
        """Sign a transaction

        Refer to the documentation of your consensus plugin.

        Returns:
            dict: transaction with any signatures applied.
        """

        return self.consensus.sign_transaction(transaction, *args, bigchain=self, **kwargs)

    def validate_fulfillments(self, signed_transaction, *args, **kwargs):
        """Validate the fulfillment(s) of a transaction.

        Refer to the documentation of your consensus plugin.

        Returns:
            bool: True if the transaction's required fulfillments are present
                and correct, False otherwise.
        """

        return self.consensus.validate_fulfillments(
            signed_transaction, *args, **kwargs)

    def write_transaction(self, signed_transaction, durability='soft'):
        """Write the transaction to bigchain.

        When first writing a transaction to the bigchain the transaction will be kept in a backlog until
        it has been validated by the nodes of the federation.

        Args:
            signed_transaction (dict): transaction with the `signature` included.

        Returns:
            dict: database response
        """

        # we will assign this transaction to `one` node. This way we make sure that there are no duplicate
        # transactions on the bigchain

        if self.nodes_except_me:
            assignee = random.choice(self.nodes_except_me)
        else:
            # I am the only node
            assignee = self.me

        # We copy the transaction here to not add `assignee` to the transaction
        # dictionary passed to this method (as it would update by reference).
        signed_transaction = deepcopy(signed_transaction)
        # update the transaction
        signed_transaction.update({'assignee': assignee})
        signed_transaction.update({'assignment_timestamp': time()})

        # write to the backlog
        response = self.connection.run(
                r.table('backlog')
                .insert(signed_transaction, durability=durability))
        return response

    def reassign_transaction(self, transaction, durability='hard'):
        """Assign a transaction to a new node

        Args:
            transaction (dict): assigned transaction

        Returns:
            dict: database response or None if no reassignment is possible
        """

        if self.nodes_except_me:
            try:
                federation_nodes = self.nodes_except_me + [self.me]
                index_current_assignee = federation_nodes.index(transaction['assignee'])
                new_assignee = random.choice(federation_nodes[:index_current_assignee] +
                                             federation_nodes[index_current_assignee + 1:])
            except ValueError:
                # current assignee not in federation
                new_assignee = random.choice(self.nodes_except_me)

        else:
            # There is no other node to assign to
            new_assignee = self.me

        response = r.table('backlog')\
            .get(transaction['id'])\
            .update({'assignee': new_assignee,
                     'assignment_timestamp': time()},
                    durability=durability).run(self.conn)
        return response

    def get_stale_transactions(self):
        """Get a RethinkDB cursor of stale transactions

        Transactions are considered stale if they have been assigned a node, but are still in the
        backlog after some amount of time specified in the configuration
        """

        return r.table('backlog')\
            .filter(lambda tx: time() - tx['assignment_timestamp'] >
                    self.backlog_reassign_delay).run(self.conn)

    def get_transaction(self, txid, include_status=False):
        """Retrieve a transaction with `txid` from bigchain.

        Queries the bigchain for a transaction, if it's in a valid or invalid
        block.

        Args:
            txid (str): transaction id of the transaction to query
            include_status (bool): also return the status of the transaction
                                   the return value is then a tuple: (tx, status)

        Returns:
            A dict with the transaction details if the transaction was found.
            Will add the transaction status to payload ('valid', 'undecided',
            or 'backlog'). If no transaction with that `txid` was found it
            returns `None`
        """

        response, tx_status = None, None

        validity = self.get_blocks_status_containing_tx(txid)

        if validity:
            # Disregard invalid blocks, and return if there are no valid or undecided blocks
            validity = {_id: status for _id, status in validity.items()
                                    if status != Bigchain.BLOCK_INVALID}
            if validity:

                tx_status = self.TX_UNDECIDED
                # If the transaction is in a valid or any undecided block, return it. Does not check
                # if transactions in undecided blocks are consistent, but selects the valid block before
                # undecided ones
                for target_block_id in validity:
                    if validity[target_block_id] == Bigchain.BLOCK_VALID:
                        tx_status = self.TX_VALID
                        break

                # Query the transaction in the target block and return
                response = self.connection.run(
                        r.table('bigchain', read_mode=self.read_mode)
                        .get(target_block_id)
                        .get_field('block')
                        .get_field('transactions')
                        .filter(lambda tx: tx['id'] == txid))[0]

        else:
            # Otherwise, check the backlog
            response = self.connection.run(r.table('backlog').get(txid))
            if response:
                tx_status = self.TX_IN_BACKLOG

        if include_status:
            return response, tx_status
        else:
            return response

    def get_status(self, txid):
        """Retrieve the status of a transaction with `txid` from bigchain.

        Args:
            txid (str): transaction id of the transaction to query

        Returns:
            (string): transaction status ('valid', 'undecided',
            or 'backlog'). If no transaction with that `txid` was found it
            returns `None`
        """
        _, status = self.get_transaction(txid, include_status=True)
        return status

    def search_block_election_on_index(self, value, index):
        """Retrieve block election information given a secondary index and value

        Args:
            value: a value to search (e.g. transaction id string, payload hash string)
            index (str): name of a secondary index, e.g. 'transaction_id'

        Returns:
            A list of blocks with with only election information
        """
        # First, get information on all blocks which contain this transaction
        response = self.connection.run(
                r.table('bigchain', read_mode=self.read_mode)
                .get_all(value, index=index)
                .pluck('votes', 'id', {'block': ['voters']}))

        return list(response)

    def get_blocks_status_containing_tx(self, txid):
        """Retrieve block ids and statuses related to a transaction

        Transactions may occur in multiple blocks, but no more than one valid block.

        Args:
            txid (str): transaction id of the transaction to query

        Returns:
            A dict of blocks containing the transaction,
            e.g. {block_id_1: 'valid', block_id_2: 'invalid' ...}, or None
        """

        # First, get information on all blocks which contain this transaction
        blocks = self.search_block_election_on_index(txid, 'transaction_id')

        if blocks:
            # Determine the election status of each block
            validity = {block['id']: self.block_election_status(block) for block in blocks}

            # If there are multiple valid blocks with this transaction, something has gone wrong
            if list(validity.values()).count(Bigchain.BLOCK_VALID) > 1:
                block_ids = str([block for block in validity
                                       if validity[block] == Bigchain.BLOCK_VALID])
                raise Exception('Transaction {tx} is present in multiple valid blocks: {block_ids}'
                                .format(tx=txid, block_ids=block_ids))

            return validity

        else:
            return None

    def get_tx_by_metadata_id(self, metadata_id):
        """Retrieves transactions related to a metadata.

        When creating a transaction one of the optional arguments is the `metadata`. The metadata is a generic
        dict that contains extra information that can be appended to the transaction.

<<<<<<< HEAD
        To make it easy to query the bigchain for that particular metadata we create a UUID for the metadata and
        store it with the transaction.
=======
        To make it easy to query the bigchain for that digital asset we create a UUID for the payload and
        store it with the transaction. This makes it easy for developers to keep track of their digital
        assets in bigchain.
>>>>>>> 434797c7

        Args:
            metadata_id (str): the id for this particular metadata.

        Returns:
            A list of transactions containing that metadata. If no transaction exists with that metadata it
            returns an empty list `[]`
        """
<<<<<<< HEAD
        cursor = r.table('bigchain', read_mode=self.read_mode) \
            .get_all(metadata_id, index='metadata_id') \
            .concat_map(lambda block: block['block']['transactions']) \
            .filter(lambda transaction: transaction['transaction']['metadata']['id'] == metadata_id) \
            .run(self.conn)
=======
        cursor = self.connection.run(
                r.table('bigchain', read_mode=self.read_mode)
                .get_all(payload_uuid, index='payload_uuid')
                .concat_map(lambda block: block['block']['transactions'])
                .filter(lambda transaction: transaction['transaction']['data']['uuid'] == payload_uuid))
>>>>>>> 434797c7

        transactions = list(cursor)
        return transactions

    def get_txs_by_asset_id(self, asset_id):
        """Retrieves transactions related to a particular asset.

        A digital asset in bigchaindb is identified by an uuid. This allows us to query all the transactions
        related to a particular digital asset, knowing the id.

        Args:
            asset_id (str): the id for this particular metadata.

        Returns:
            A list of transactions containing related to the asset. If no transaction exists for that asset it
            returns an empty list `[]`
        """
        return assets.get_transactions_by_asset_id(asset_id, self, read_mode=self.read_mode)

    def get_spent(self, tx_input):
        """Check if a `txid` was already used as an input.

        A transaction can be used as an input for another transaction. Bigchain needs to make sure that a
        given `txid` is only used once.

        Args:
            tx_input (dict): Input of a transaction in the form `{'txid': 'transaction id', 'cid': 'condition id'}`

        Returns:
            The transaction that used the `txid` as an input if it exists else it returns `None`
        """
        # checks if an input was already spent
        # checks if the bigchain has any transaction with input {'txid': ..., 'cid': ...}
        response = self.connection.run(
                r.table('bigchain', read_mode=self.read_mode)
                .concat_map(lambda doc: doc['block']['transactions'])
                .filter(lambda transaction: transaction['transaction']['fulfillments']
                    .contains(lambda fulfillment: fulfillment['input'] == tx_input)))

        transactions = list(response)

        # a transaction_id should have been spent at most one time
        if transactions:
            # determine if these valid transactions appear in more than one valid block
            num_valid_transactions = 0
            for transaction in transactions:
                # ignore invalid blocks
                if self.get_transaction(transaction['id']):
                    num_valid_transactions += 1
                if num_valid_transactions > 1:
                    raise exceptions.DoubleSpend('`{}` was spent more then once. There is a problem with the chain'.format(
                        tx_input['txid']))

            if num_valid_transactions:
                return transactions[0]
            else:
                # all queried transactions were invalid
                return None
        else:
            return None

    def get_owned_ids(self, owner):
        """Retrieve a list of `txids` that can we used has inputs.

        Args:
            owner (str): base58 encoded public key.

        Returns:
            list: list of `txids` currently owned by `owner`
        """

        # get all transactions in which owner is in the `owners_after` list
        response = self.connection.run(
                r.table('bigchain', read_mode=self.read_mode)
                .concat_map(lambda doc: doc['block']['transactions'])
                .filter(lambda tx: tx['transaction']['conditions']
                    .contains(lambda c: c['owners_after']
                        .contains(owner))))
        owned = []

        for tx in response:
            # disregard transactions from invalid blocks
            validity = self.get_blocks_status_containing_tx(tx['id'])
            if Bigchain.BLOCK_VALID not in validity.values():
                if Bigchain.BLOCK_UNDECIDED not in validity.values():
                    continue

            # a transaction can contain multiple outputs (conditions) so we need to iterate over all of them
            # to get a list of outputs available to spend
            for condition in tx['transaction']['conditions']:
                # for simple signature conditions there are no subfulfillments
                # check if the owner is in the condition `owners_after`
                if len(condition['owners_after']) == 1:
                    if condition['condition']['details']['public_key'] == owner:
                        tx_input = {'txid': tx['id'], 'cid': condition['cid']}
                else:
                    # for transactions with multiple `owners_after` there will be several subfulfillments nested
                    # in the condition. We need to iterate the subfulfillments to make sure there is a
                    # subfulfillment for `owner`
                    if util.condition_details_has_owner(condition['condition']['details'], owner):
                        tx_input = {'txid': tx['id'], 'cid': condition['cid']}
                # check if input was already spent
                if not self.get_spent(tx_input):
                    owned.append(tx_input)

        return owned

    def validate_transaction(self, transaction):
        """Validate a transaction.

        Args:
            transaction (dict): transaction to validate.

        Returns:
            The transaction if the transaction is valid else it raises an
            exception describing the reason why the transaction is invalid.
        """

        return self.consensus.validate_transaction(self, transaction)

    def is_valid_transaction(self, transaction):
        """Check whether a transacion is valid or invalid.

        Similar to `validate_transaction` but never raises an exception.
        It returns `False` if the transaction is invalid.

        Args:
            transaction (dict): transaction to check.

        Returns:
            `transaction` if the transaction is valid, `False` otherwise
        """

        try:
            self.validate_transaction(transaction)
            return transaction
        except (ValueError, exceptions.OperationError, exceptions.TransactionDoesNotExist,
                exceptions.TransactionOwnerError, exceptions.DoubleSpend,
                exceptions.InvalidHash, exceptions.InvalidSignature):
            return False

    def create_block(self, validated_transactions):
        """Creates a block given a list of `validated_transactions`.

        Note that this method does not validate the transactions. Transactions should be validated before
        calling create_block.

        Args:
            validated_transactions (list): list of validated transactions.

        Returns:
            dict: created block.
        """

        # Prevent the creation of empty blocks
        if len(validated_transactions) == 0:
            raise exceptions.OperationError('Empty block creation is not allowed')

        # Create the new block
        block = {
            'timestamp': util.timestamp(),
            'transactions': validated_transactions,
            'node_pubkey': self.me,
            'voters': self.nodes_except_me + [self.me]
        }

        # Calculate the hash of the new block
        block_data = util.serialize(block)
        block_hash = crypto.hash_data(block_data)
        block_signature = crypto.SigningKey(self.me_private).sign(block_data)

        block = {
            'id': block_hash,
            'block': block,
            'signature': block_signature,
        }

        return block

    # TODO: check that the votings structure is correctly constructed
    def validate_block(self, block):
        """Validate a block.

        Args:
            block (dict): block to validate.

        Returns:
            The block if the block is valid else it raises and exception
            describing the reason why the block is invalid.
        """
        # First, make sure this node hasn't already voted on this block
        if self.has_previous_vote(block):
            return block

        # Run the plugin block validation logic
        self.consensus.validate_block(self, block)

        # Finally: Tentative assumption that every blockchain will want to
        # validate all transactions in each block
        for transaction in block['block']['transactions']:
            if not self.is_valid_transaction(transaction):
                # this will raise the exception
                self.validate_transaction(transaction)

        return block

    def has_previous_vote(self, block):
        """Check for previous votes from this node

        Args:
            block (dict): block to check.

        Returns:
            bool: :const:`True` if this block already has a
            valid vote from this node, :const:`False` otherwise.

        Raises:
            ImproperVoteError: If there is already a vote,
                but the vote is invalid.

        """
        votes = list(self.connection.run(
            r.table('votes', read_mode=self.read_mode)
            .get_all([block['id'], self.me], index='block_and_voter')))

        if len(votes) > 1:
            raise exceptions.MultipleVotesError('Block {block_id} has {n_votes} votes from public key {me}'
                                     .format(block_id=block['id'], n_votes=str(len(votes)), me=self.me))
        has_previous_vote = False
        if votes:
            if util.verify_vote_signature(block, votes[0]):
                has_previous_vote = True
            else:
                raise exceptions.ImproperVoteError('Block {block_id} already has an incorrectly signed vote '
                                        'from public key {me}'.format(block_id=block['id'], me=self.me))

        return has_previous_vote

    def is_valid_block(self, block):
        """Check whether a block is valid or invalid.

        Similar to `validate_block` but does not raise an exception if the block is invalid.

        Args:
            block (dict): block to check.

        Returns:
            bool: `True` if the block is valid, `False` otherwise.
        """

        try:
            self.validate_block(block)
            return True
        except Exception:
            return False

    def write_block(self, block, durability='soft'):
        """Write a block to bigchain.

        Args:
            block (dict): block to write to bigchain.
        """

        block_serialized = rapidjson.dumps(block)
        self.connection.run(
                r.table('bigchain')
                .insert(r.json(block_serialized), durability=durability))

    def transaction_exists(self, transaction_id):
        response = self.connection.run(
                r.table('bigchain', read_mode=self.read_mode)\
                .get_all(transaction_id, index='transaction_id'))
        return len(response.items) > 0

    def prepare_genesis_block(self):
        """Prepare a genesis block."""

        metadata = {'message': 'Hello World from the BigchainDB'}
        transaction = self.create_transaction([self.me], [self.me], None, 'GENESIS', metadata=metadata)
        transaction_signed = self.sign_transaction(transaction, self.me_private)

        # create the block
        return self.create_block([transaction_signed])

    # TODO: Unless we prescribe the signature of create_transaction, this will
    #       also need to be moved into the plugin API.
    def create_genesis_block(self):
        """Create the genesis block

        Block created when bigchain is first initialized. This method is not atomic, there might be concurrency
        problems if multiple instances try to write the genesis block when the BigchainDB Federation is started,
        but it's a highly unlikely scenario.
        """

        # 1. create one transaction
        # 2. create the block with one transaction
        # 3. write the block to the bigchain

        blocks_count = self.connection.run(
                r.table('bigchain', read_mode=self.read_mode)
                .count())

        if blocks_count:
            raise exceptions.GenesisBlockAlreadyExistsError('Cannot create the Genesis block')

        block = self.prepare_genesis_block()
        self.write_block(block, durability='hard')

        return block

    def vote(self, block_id, previous_block_id, decision, invalid_reason=None):
        """Cast your vote on the block given the previous_block_hash and the decision (valid/invalid)
        return the block to the updated in the database.

        Args:
            block_id (str): The id of the block to vote.
            previous_block_id (str): The id of the previous block.
            decision (bool): Whether the block is valid or invalid.
            invalid_reason (Optional[str]): Reason the block is invalid
        """

        if block_id == previous_block_id:
            raise exceptions.CyclicBlockchainError()

        vote = {
            'voting_for_block': block_id,
            'previous_block': previous_block_id,
            'is_block_valid': decision,
            'invalid_reason': invalid_reason,
            'timestamp': util.timestamp()
        }

        vote_data = util.serialize(vote)
        signature = crypto.SigningKey(self.me_private).sign(vote_data)

        vote_signed = {
            'node_pubkey': self.me,
            'signature': signature,
            'vote': vote
        }

        return vote_signed

    def write_vote(self, vote):
        """Write the vote to the database."""

        self.connection.run(
                r.table('votes')
                .insert(vote))

    def get_last_voted_block(self):
        """Returns the last block that this node voted on."""

        try:
            # get the latest value for the vote timestamp (over all votes)
            max_timestamp = self.connection.run(
                    r.table('votes', read_mode=self.read_mode)
                    .filter(r.row['node_pubkey'] == self.me)
                    .max(r.row['vote']['timestamp']))['vote']['timestamp']

            last_voted = list(self.connection.run(
                r.table('votes', read_mode=self.read_mode)
                .filter(r.row['vote']['timestamp'] == max_timestamp)
                .filter(r.row['node_pubkey'] == self.me)))

        except r.ReqlNonExistenceError:
            # return last vote if last vote exists else return Genesis block
            return list(self.connection.run(
                r.table('bigchain', read_mode=self.read_mode)
                .filter(util.is_genesis_block)))[0]

        # Now the fun starts. Since the resolution of timestamp is a second,
        # we might have more than one vote per timestamp. If this is the case
        # then we need to rebuild the chain for the blocks that have been retrieved
        # to get the last one.

        # Given a block_id, mapping returns the id of the block pointing at it.
        mapping = {v['vote']['previous_block']: v['vote']['voting_for_block']
                   for v in last_voted}

        # Since we follow the chain backwards, we can start from a random
        # point of the chain and "move up" from it.
        last_block_id = list(mapping.values())[0]

        # We must be sure to break the infinite loop. This happens when:
        # - the block we are currenty iterating is the one we are looking for.
        #   This will trigger a KeyError, breaking the loop
        # - we are visiting again a node we already explored, hence there is
        #   a loop. This might happen if a vote points both `previous_block`
        #   and `voting_for_block` to the same `block_id`
        explored = set()

        while True:
            try:
                if last_block_id in explored:
                    raise exceptions.CyclicBlockchainError()
                explored.add(last_block_id)
                last_block_id = mapping[last_block_id]
            except KeyError:
                break

        res = self.connection.run(
                r.table('bigchain', read_mode=self.read_mode)
                .get(last_block_id))

        return res

    def get_unvoted_blocks(self):
        """Return all the blocks that has not been voted by this node."""

        unvoted = self.connection.run(
                r.table('bigchain', read_mode=self.read_mode)
                .filter(lambda block: r.table('votes', read_mode=self.read_mode)
                    .get_all([block['id'], self.me], index='block_and_voter')
                    .is_empty())
                .order_by(r.asc(r.row['block']['timestamp'])))

        # FIXME: I (@vrde) don't like this solution. Filtering should be done at a
        #        database level. Solving issue #444 can help untangling the situation
        unvoted = filter(lambda block: not util.is_genesis_block(block), unvoted)

        return list(unvoted)

    def block_election_status(self, block):
        """Tally the votes on a block, and return the status: valid, invalid, or undecided."""

        votes = self.connection.run(r.table('votes', read_mode=self.read_mode)
            .between([block['id'], r.minval], [block['id'], r.maxval], index='block_and_voter'))

        votes = list(votes)

        n_voters = len(block['block']['voters'])

        voter_counts = collections.Counter([vote['node_pubkey'] for vote in votes])
        for node in voter_counts:
            if voter_counts[node] > 1:
                raise exceptions.MultipleVotesError('Block {block_id} has multiple votes ({n_votes}) from voting node {node_id}'
                                                    .format(block_id=block['id'], n_votes=str(voter_counts[node]), node_id=node))

        if len(votes) > n_voters:
            raise exceptions.MultipleVotesError('Block {block_id} has {n_votes} votes cast, but only {n_voters} voters'
                                                .format(block_id=block['id'], n_votes=str(len(votes)), n_voters=str(n_voters)))

        # vote_cast is the list of votes e.g. [True, True, False]
        vote_cast = [vote['vote']['is_block_valid'] for vote in votes]
        # prev_block are the ids of the nominal prev blocks e.g.
        # ['block1_id', 'block1_id', 'block2_id']
        prev_block = [vote['vote']['previous_block'] for vote in votes]
        # vote_validity checks whether a vote is valid
        # or invalid, e.g. [False, True, True]
        vote_validity = [self.consensus.verify_vote_signature(block, vote) for vote in votes]

        # element-wise product of stated vote and validity of vote
        # vote_cast = [True, True, False] and
        # vote_validity = [False, True, True] gives
        # [True, False]
        # Only the correctly signed votes are tallied.
        vote_list = list(compress(vote_cast, vote_validity))

        # Total the votes. Here, valid and invalid refer
        # to the vote cast, not whether the vote itself
        # is valid or invalid.
        n_valid_votes = sum(vote_list)
        n_invalid_votes = len(vote_cast) - n_valid_votes

        # The use of ceiling and floor is to account for the case of an
        # even number of voters where half the voters have voted 'invalid'
        # and half 'valid'. In this case, the block should be marked invalid
        # to avoid a tie. In the case of an odd number of voters this is not
        # relevant, since one side must be a majority.
        if n_invalid_votes >= math.ceil(n_voters / 2):
            return Bigchain.BLOCK_INVALID
        elif n_valid_votes > math.floor(n_voters / 2):
            # The block could be valid, but we still need to check if votes
            # agree on the previous block.
            #
            # First, only consider blocks with legitimate votes
            prev_block_list = list(compress(prev_block, vote_validity))
            # Next, only consider the blocks with 'yes' votes
            prev_block_valid_list = list(compress(prev_block_list, vote_list))
            counts = collections.Counter(prev_block_valid_list)
            # Make sure the majority vote agrees on previous node.
            # The majority vote must be the most common, by definition.
            # If it's not, there is no majority agreement on the previous
            # block.
            if counts.most_common()[0][1] > math.floor(n_voters / 2):
                return Bigchain.BLOCK_VALID
            else:
                return Bigchain.BLOCK_INVALID
        else:
            return Bigchain.BLOCK_UNDECIDED<|MERGE_RESOLUTION|>--- conflicted
+++ resolved
@@ -9,12 +9,8 @@
 import rapidjson
 
 import bigchaindb
-<<<<<<< HEAD
+from bigchaindb.db.utils import Connection
 from bigchaindb import config_utils, crypto, exceptions, util, assets
-=======
-from bigchaindb.db.utils import Connection
-from bigchaindb import config_utils, crypto, exceptions, util
->>>>>>> 434797c7
 
 
 class Bigchain(object):
@@ -320,14 +316,8 @@
         When creating a transaction one of the optional arguments is the `metadata`. The metadata is a generic
         dict that contains extra information that can be appended to the transaction.
 
-<<<<<<< HEAD
         To make it easy to query the bigchain for that particular metadata we create a UUID for the metadata and
         store it with the transaction.
-=======
-        To make it easy to query the bigchain for that digital asset we create a UUID for the payload and
-        store it with the transaction. This makes it easy for developers to keep track of their digital
-        assets in bigchain.
->>>>>>> 434797c7
 
         Args:
             metadata_id (str): the id for this particular metadata.
@@ -336,19 +326,11 @@
             A list of transactions containing that metadata. If no transaction exists with that metadata it
             returns an empty list `[]`
         """
-<<<<<<< HEAD
-        cursor = r.table('bigchain', read_mode=self.read_mode) \
-            .get_all(metadata_id, index='metadata_id') \
-            .concat_map(lambda block: block['block']['transactions']) \
-            .filter(lambda transaction: transaction['transaction']['metadata']['id'] == metadata_id) \
-            .run(self.conn)
-=======
         cursor = self.connection.run(
-                r.table('bigchain', read_mode=self.read_mode)
-                .get_all(payload_uuid, index='payload_uuid')
-                .concat_map(lambda block: block['block']['transactions'])
-                .filter(lambda transaction: transaction['transaction']['data']['uuid'] == payload_uuid))
->>>>>>> 434797c7
+            r.table('bigchain', read_mode=self.read_mode)
+             .get_all(metadata_id, index='metadata_id')
+             .concat_map(lambda block: block['block']['transactions'])
+             .filter(lambda transaction: transaction['transaction']['metadata']['id'] == metadata_id))
 
         transactions = list(cursor)
         return transactions
