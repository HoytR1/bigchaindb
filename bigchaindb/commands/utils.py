"""Utility functions and basic common arguments
for ``argparse.ArgumentParser``.
"""

import argparse
import builtins
import functools
import multiprocessing as mp
import subprocess
import sys

import rethinkdb as r
from pymongo import uri_parser

import bigchaindb
import bigchaindb.config_utils
from bigchaindb import backend
from bigchaindb.common.exceptions import StartupError
from bigchaindb.log.setup import setup_logging
from bigchaindb.version import __version__


def configure_bigchaindb(command):
    """Decorator to be used by command line functions, such that the
    configuration of bigchaindb is performed before the execution of
    the command.

    Args:
        command: The command to decorate.

    Returns:
        The command wrapper function.

    """
    @functools.wraps(command)
    def configure(args):
<<<<<<< HEAD
        bigchaindb.config_utils.autoconfigure(filename=args.config, force=True)

        logging_config = bigchaindb.config['log'] or {}
        if 'log_level' in args and args.log_level:
            logging_config['level_console'] = args.log_level
        setup_logging(user_log_config=logging_config)

=======
        try:
            config_from_cmdline = {
                'log': {'level_console': args.log_level},
                'server': {'loglevel': args.log_level},
            }
        except AttributeError:
            config_from_cmdline = None
        bigchaindb.config_utils.autoconfigure(
            filename=args.config, config=config_from_cmdline, force=True)
>>>>>>> 2c53db04
        command(args)

    return configure


def start_logging_process(command):
    """Decorator to start the logging subscriber process.

    Args:
        command: The command to decorate.

    Returns:
        The command wrapper function.

    .. important::

        Configuration, if needed, should be applied before invoking this
        decorator, as starting the subscriber process for logging will
        configure the root logger for the child process based on the
        state of :obj:`bigchaindb.config` at the moment this decorator
        is invoked.

    """
    @functools.wraps(command)
    def start_logging(args):
        from bigchaindb import config
        setup_logging(user_log_config=config.get('log'))
        command(args)
    return start_logging


# We need this because `input` always prints on stdout, while it should print
# to stderr. It's a very old bug, check it out here:
# - https://bugs.python.org/issue1927
def input_on_stderr(prompt=''):
    print(prompt, end='', file=sys.stderr)
    return builtins.input()


def start_rethinkdb():
    """Start RethinkDB as a child process and wait for it to be
    available.

    Raises:
        :class:`~bigchaindb.common.exceptions.StartupError` if
            RethinkDB cannot be started.
    """

    proc = subprocess.Popen(['rethinkdb', '--bind', 'all'],
                            stdout=subprocess.PIPE,
                            stderr=subprocess.STDOUT,
                            universal_newlines=True)

    dbname = bigchaindb.config['database']['name']
    line = ''

    for line in proc.stdout:
        if line.startswith('Server ready'):

            # FIXME: seems like tables are not ready when the server is ready,
            #        that's why we need to query RethinkDB to know the state
            #        of the database. This code assumes the tables are ready
            #        when the database is ready. This seems a valid assumption.
            try:
                conn = backend.connect()
                # Before checking if the db is ready, we need to query
                # the server to check if it contains that db
                if conn.run(r.db_list().contains(dbname)):
                    conn.run(r.db(dbname).wait())
            except (r.ReqlOpFailedError, r.ReqlDriverError) as exc:
                raise StartupError('Error waiting for the database `{}` '
                                   'to be ready'.format(dbname)) from exc
            return proc

    # We are here when we exhaust the stdout of the process.
    # The last `line` contains info about the error.
    raise StartupError(line)


def start(parser, argv, scope):
    """Utility function to execute a subcommand.

    The function will look up in the ``scope``
    if there is a function called ``run_<parser.args.command>``
    and will run it using ``parser.args`` as first positional argument.

    Args:
        parser: an ArgumentParser instance.
        argv: the list of command line arguments without the script name.
        scope (dict): map containing (eventually) the functions to be called.

    Raises:
        NotImplementedError: if ``scope`` doesn't contain a function called
                             ``run_<parser.args.command>``.
    """
    args = parser.parse_args(argv)

    if not args.command:
        parser.print_help()
        raise SystemExit()

    # look up in the current scope for a function called 'run_<command>'
    # replacing all the dashes '-' with the lowercase character '_'
    func = scope.get('run_' + args.command.replace('-', '_'))

    # if no command has been found, raise a `NotImplementedError`
    if not func:
        raise NotImplementedError('Command `{}` not yet implemented'.
                                  format(args.command))

    args.multiprocess = getattr(args, 'multiprocess', False)

    if args.multiprocess is False:
        args.multiprocess = 1
    elif args.multiprocess is None:
        args.multiprocess = mp.cpu_count()

    return func(args)


def mongodb_host(host):
    """Utility function that works as a type for mongodb ``host`` args.

    This function validates the ``host`` args provided by to the
    ``add-replicas`` and ``remove-replicas`` commands and checks if each arg
    is in the form "host:port"

    Args:
        host (str): A string containing hostname and port (e.g. "host:port")

    Raises:
        ArgumentTypeError: if it fails to parse the argument
    """
    # check if mongodb can parse the host
    try:
        hostname, port = uri_parser.parse_host(host, default_port=None)
    except ValueError as exc:
        raise argparse.ArgumentTypeError(exc.args[0])

    # we do require the port to be provided.
    if port is None or hostname == '':
        raise argparse.ArgumentTypeError('expected host in the form '
                                         '`host:port`. Got `{}` instead.'
                                         .format(host))

    return host


base_parser = argparse.ArgumentParser(add_help=False, prog='bigchaindb')

base_parser.add_argument('-c', '--config',
                         help='Specify the location of the configuration file '
                              '(use "-" for stdout)')

base_parser.add_argument('-l', '--log-level',
                         choices=['DEBUG', 'INFO', 'WARNING', 'ERROR', 'CRITICAL'],
<<<<<<< HEAD
=======
                         default='INFO',
>>>>>>> 2c53db04
                         help='Log level')

base_parser.add_argument('-y', '--yes', '--yes-please',
                         action='store_true',
                         help='Assume "yes" as answer to all prompts and run '
                              'non-interactively')

base_parser.add_argument('-v', '--version',
                         action='version',
                         version='%(prog)s {}'.format(__version__))<|MERGE_RESOLUTION|>--- conflicted
+++ resolved
@@ -34,15 +34,6 @@
     """
     @functools.wraps(command)
     def configure(args):
-<<<<<<< HEAD
-        bigchaindb.config_utils.autoconfigure(filename=args.config, force=True)
-
-        logging_config = bigchaindb.config['log'] or {}
-        if 'log_level' in args and args.log_level:
-            logging_config['level_console'] = args.log_level
-        setup_logging(user_log_config=logging_config)
-
-=======
         try:
             config_from_cmdline = {
                 'log': {'level_console': args.log_level},
@@ -52,7 +43,6 @@
             config_from_cmdline = None
         bigchaindb.config_utils.autoconfigure(
             filename=args.config, config=config_from_cmdline, force=True)
->>>>>>> 2c53db04
         command(args)
 
     return configure
@@ -209,10 +199,7 @@
 
 base_parser.add_argument('-l', '--log-level',
                          choices=['DEBUG', 'INFO', 'WARNING', 'ERROR', 'CRITICAL'],
-<<<<<<< HEAD
-=======
                          default='INFO',
->>>>>>> 2c53db04
                          help='Log level')
 
 base_parser.add_argument('-y', '--yes', '--yes-please',
