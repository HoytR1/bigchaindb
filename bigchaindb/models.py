from copy import deepcopy

from bigchaindb.common.crypto import hash_data, PublicKey, PrivateKey
from bigchaindb.common.exceptions import (InvalidHash, InvalidSignature,
                                          DoubleSpend, InputDoesNotExist,
                                          TransactionNotInValidBlock,
                                          AssetIdMismatch, AmountError,
                                          SybilError,
                                          DuplicateTransaction)
from bigchaindb.common.transaction import Transaction
from bigchaindb.common.utils import (gen_timestamp, serialize,
                                     validate_txn_obj, validate_key)
from bigchaindb.common.schema import validate_transaction_schema
from bigchaindb.backend.schema import validate_if_exists_asset_language


class Transaction(Transaction):
    def validate(self, bigchain):
        """Validate transaction spend

        Args:
            bigchain (Bigchain): an instantiated bigchaindb.Bigchain object.

        Returns:
            The transaction (Transaction) if the transaction is valid else it
            raises an exception describing the reason why the transaction is
            invalid.

        Raises:
            ValidationError: If the transaction is invalid
        """
        input_conditions = []

        if self.operation == Transaction.TRANSFER:
            # store the inputs so that we can check if the asset ids match
            input_txs = []
            for input_ in self.inputs:
                input_txid = input_.fulfills.txid
                input_tx, status = bigchain.\
                    get_transaction(input_txid, include_status=True)

                if input_tx is None:
                    raise InputDoesNotExist("input `{}` doesn't exist"
                                            .format(input_txid))

                if status != bigchain.TX_VALID:
                    raise TransactionNotInValidBlock(
                        'input `{}` does not exist in a valid block'.format(
                            input_txid))

                spent = bigchain.get_spent(input_txid, input_.fulfills.output)
                if spent and spent.id != self.id:
                    raise DoubleSpend('input `{}` was already spent'
                                      .format(input_txid))

                output = input_tx.outputs[input_.fulfills.output]
                input_conditions.append(output)
                input_txs.append(input_tx)

            # Validate that all inputs are distinct
            links = [i.fulfills.to_uri() for i in self.inputs]
            if len(links) != len(set(links)):
                raise DoubleSpend('tx "{}" spends inputs twice'.format(self.id))

            # validate asset id
            asset_id = Transaction.get_asset_id(input_txs)
            if asset_id != self.asset['id']:
                raise AssetIdMismatch(('The asset id of the input does not'
                                       ' match the asset id of the'
                                       ' transaction'))

            input_amount = sum([input_condition.amount for input_condition in input_conditions])
            output_amount = sum([output_condition.amount for output_condition in self.outputs])

            if output_amount != input_amount:
                raise AmountError(('The amount used in the inputs `{}`'
                                   ' needs to be same as the amount used'
                                   ' in the outputs `{}`')
                                  .format(input_amount, output_amount))

        if not self.inputs_valid(input_conditions):
            raise InvalidSignature('Transaction signature is invalid.')

        return self

    @classmethod
    def from_dict(cls, tx_body):
        validate_transaction_schema(tx_body)
<<<<<<< HEAD
        validate_if_exists_asset_language(tx_body)
=======
        validate_txn_obj('asset', tx_body['asset'], 'data', validate_key)
        validate_txn_obj('metadata', tx_body, 'metadata', validate_key)
>>>>>>> b93b3d2a
        return super().from_dict(tx_body)

    @classmethod
    def from_db(cls, bigchain, tx_dict):
        """
        Helper method that reconstructs a transaction dict that was returned
        from the database. It checks what asset_id to retrieve, retrieves the
        asset from the asset table and reconstructs the transaction.

        Args:
            bigchain (:class:`~bigchaindb.Bigchain`): An instance of Bigchain
                used to perform database queries.
            tx_dict (:obj:`dict`): The transaction dict as returned from the
                database.

        Returns:
            :class:`~Transaction`

        """
        if tx_dict['operation'] in [Transaction.CREATE, Transaction.GENESIS]:
            # TODO: Maybe replace this call to a call to get_asset_by_id
            asset = list(bigchain.get_assets([tx_dict['id']]))[0]
            del asset['id']
            tx_dict.update({'asset': asset})

        return cls.from_dict(tx_dict)


class Block(object):
    """Bundle a list of Transactions in a Block. Nodes vote on its validity.

    Attributes:
        transaction (:obj:`list` of :class:`~.Transaction`):
            Transactions to be included in the Block.
        node_pubkey (str): The public key of the node creating the
            Block.
        timestamp (str): The Unix time a Block was created.
        voters (:obj:`list` of :obj:`str`): A list of a federation
            nodes' public keys supposed to vote on the Block.
        signature (str): A cryptographic signature ensuring the
            integrity and validity of the creator of a Block.
    """

    def __init__(self, transactions=None, node_pubkey=None, timestamp=None,
                 voters=None, signature=None):
        """The Block model is mainly used for (de)serialization and integrity
        checking.

        Args:
            transaction (:obj:`list` of :class:`~.Transaction`):
                Transactions to be included in the Block.
            node_pubkey (str): The public key of the node creating the
                Block.
            timestamp (str): The Unix time a Block was created.
            voters (:obj:`list` of :obj:`str`): A list of a federation
                nodes' public keys supposed to vote on the Block.
            signature (str): A cryptographic signature ensuring the
                integrity and validity of the creator of a Block.
        """
        if transactions is not None and not isinstance(transactions, list):
            raise TypeError('`transactions` must be a list instance or None')
        else:
            self.transactions = transactions or []

        if voters is not None and not isinstance(voters, list):
            raise TypeError('`voters` must be a list instance or None')
        else:
            self.voters = voters or []

        if timestamp is not None:
            self.timestamp = timestamp
        else:
            self.timestamp = gen_timestamp()

        self.node_pubkey = node_pubkey
        self.signature = signature

    def __eq__(self, other):
        try:
            other = other.to_dict()
        except AttributeError:
            return False
        return self.to_dict() == other

    def validate(self, bigchain):
        """Validate the Block.

        Args:
            bigchain (:class:`~bigchaindb.Bigchain`): An instantiated Bigchain
                object.

        Note:
            The hash of the block (`id`) is validated on the `self.from_dict`
            method. This is because the `from_dict` is the only method in
            which we have the original json payload. The `id` provided by
            this class is a mutable property that is generated on the fly.

        Returns:
            :class:`~.Block`: If valid, return a `Block` object. Else an
            appropriate exception describing the reason of invalidity is
            raised.

        Raises:
            ValidationError: If the block or any transaction in the block does
                             not validate
        """

        self._validate_block(bigchain)
        self._validate_block_transactions(bigchain)

        return self

    def _validate_block(self, bigchain):
        """Validate the Block without validating the transactions.

        Args:
            bigchain (:class:`~bigchaindb.Bigchain`): An instantiated Bigchain
                object.

        Raises:
            ValidationError: If there is a problem with the block
        """
        # Check if the block was created by a federation node
        if self.node_pubkey not in bigchain.federation:
            raise SybilError('Only federation nodes can create blocks')

        # Check that the signature is valid
        if not self.is_signature_valid():
            raise InvalidSignature('Invalid block signature')

        # Check that the block contains no duplicated transactions
        txids = [tx.id for tx in self.transactions]
        if len(txids) != len(set(txids)):
            raise DuplicateTransaction('Block has duplicate transaction')

    def _validate_block_transactions(self, bigchain):
        """Validate Block transactions.

        Args:
            bigchain (Bigchain): an instantiated bigchaindb.Bigchain object.

        Raises:
            ValidationError: If an invalid transaction is found
        """
        for tx in self.transactions:
            # If a transaction is not valid, `validate_transactions` will
            # throw an an exception and block validation will be canceled.
            bigchain.validate_transaction(tx)

    def sign(self, private_key):
        """Create a signature for the Block and overwrite `self.signature`.

        Args:
            private_key (str): A private key corresponding to
                `self.node_pubkey`.

        Returns:
            :class:`~.Block`
        """
        block_body = self.to_dict()
        block_serialized = serialize(block_body['block'])
        private_key = PrivateKey(private_key)
        self.signature = private_key.sign(block_serialized.encode()).decode()
        return self

    def is_signature_valid(self):
        """Check the validity of a Block's signature.

        Returns:
            bool: Stating the validity of the Block's signature.
        """
        block = self.to_dict()['block']
        # cc only accepts bytestring messages
        block_serialized = serialize(block).encode()
        public_key = PublicKey(block['node_pubkey'])
        try:
            # NOTE: CC throws a `ValueError` on some wrong signatures
            #       https://github.com/bigchaindb/cryptoconditions/issues/27
            return public_key.verify(block_serialized, self.signature)
        except (ValueError, AttributeError):
            return False

    @classmethod
    def from_dict(cls, block_body, tx_construct=Transaction.from_dict):
        """Transform a Python dictionary to a Block object.

        Args:
            block_body (dict): A block dictionary to be transformed.
            tx_construct (functions): Function to instantiate Transaction instance

        Returns:
            :class:`~Block`

        Raises:
            InvalidHash: If the block's id is not corresponding to its
                data.
        """
        # Validate block id
        block = block_body['block']
        block_serialized = serialize(block)
        block_id = hash_data(block_serialized)

        if block_id != block_body['id']:
            raise InvalidHash()

        transactions = [tx_construct(tx) for tx in block['transactions']]

        signature = block_body.get('signature')

        return cls(transactions, block['node_pubkey'],
                   block['timestamp'], block['voters'], signature)

    @property
    def id(self):
        return self.to_dict()['id']

    def to_dict(self):
        """Transform the Block to a Python dictionary.

        Returns:
            dict: The Block as a dict.

        Raises:
            ValueError: If the Block doesn't contain any transactions.
        """
        if len(self.transactions) == 0:
            raise ValueError('Empty block creation is not allowed')

        block = {
            'timestamp': self.timestamp,
            'transactions': [tx.to_dict() for tx in self.transactions],
            'node_pubkey': self.node_pubkey,
            'voters': self.voters,
        }
        block_serialized = serialize(block)
        block_id = hash_data(block_serialized)

        return {
            'id': block_id,
            'block': block,
            'signature': self.signature,
        }

    @classmethod
    def from_db(cls, bigchain, block_dict, from_dict_kwargs=None):
        """
        Helper method that reconstructs a block_dict that was returned from
        the database. It checks what asset_ids to retrieve, retrieves the
        assets from the assets table and reconstructs the block.

        Args:
            bigchain (:class:`~bigchaindb.Bigchain`): An instance of Bigchain
                used to perform database queries.
            block_dict(:obj:`dict`): The block dict as returned from the
                database.
            from_dict_kwargs (:obj:`dict`): additional kwargs to pass to from_dict

        Returns:
            :class:`~Block`

        """
        asset_ids = cls.get_asset_ids(block_dict)
        assets = bigchain.get_assets(asset_ids)
        block_dict = cls.couple_assets(block_dict, assets)
        kwargs = from_dict_kwargs or {}
        return cls.from_dict(block_dict, **kwargs)

    def decouple_assets(self):
        """
        Extracts the assets from the ``CREATE`` transactions in the block.

        Returns:
            tuple: (assets, block) with the assets being a list of dicts and
            the block being the dict of the block with no assets in the CREATE
            transactions.
        """
        block_dict = deepcopy(self.to_dict())
        assets = []
        for transaction in block_dict['block']['transactions']:
            if transaction['operation'] in [Transaction.CREATE,
                                            Transaction.GENESIS]:
                asset = transaction.pop('asset')
                asset.update({'id': transaction['id']})
                assets.append(asset)

        return (assets, block_dict)

    @staticmethod
    def couple_assets(block_dict, assets):
        """
        Given a block_dict with no assets (as returned from a database call)
        and a list of assets, reconstruct the original block by putting the
        assets back into the ``CREATE`` transactions in the block.

        Args:
            block_dict (:obj:`dict`): The block dict as returned from a
                database call.
            assets (:obj:`list` of :obj:`dict`): A list of assets returned from
                a database call.

        Returns:
            dict: The dict of the reconstructed block.
        """
        # create a dict with {'<txid>': asset}
        assets = {asset.pop('id'): asset for asset in assets}
        # add the assets to the block transactions
        for transaction in block_dict['block']['transactions']:
            if transaction['operation'] in [Transaction.CREATE,
                                            Transaction.GENESIS]:
                transaction.update({'asset': assets.get(transaction['id'])})
        return block_dict

    @staticmethod
    def get_asset_ids(block_dict):
        """
        Given a block_dict return all the asset_ids for that block (the txid
        of CREATE transactions). Useful to know which assets to retrieve
        from the database to reconstruct the block.

        Args:
            block_dict (:obj:`dict`): The block dict as returned from a
                database call.

        Returns:
            list: The list of asset_ids in the block.

        """
        asset_ids = []
        for transaction in block_dict['block']['transactions']:
            if transaction['operation'] in [Transaction.CREATE,
                                            Transaction.GENESIS]:
                asset_ids.append(transaction['id'])

        return asset_ids

    def to_str(self):
        return serialize(self.to_dict())


class FastTransaction:
    """
    A minimal wrapper around a transaction dictionary. This is useful for
    when validation is not required but a routine expects something that looks
    like a transaction, for example during block creation.

    Note: immutability could also be provided
    """
    def __init__(self, tx_dict):
        self.data = tx_dict

    @property
    def id(self):
        return self.data['id']

    def to_dict(self):
        return self.data<|MERGE_RESOLUTION|>--- conflicted
+++ resolved
@@ -11,7 +11,7 @@
 from bigchaindb.common.utils import (gen_timestamp, serialize,
                                      validate_txn_obj, validate_key)
 from bigchaindb.common.schema import validate_transaction_schema
-from bigchaindb.backend.schema import validate_if_exists_asset_language
+from bigchaindb.backend.schema import validate_if_exists_language
 
 
 class Transaction(Transaction):
@@ -86,12 +86,9 @@
     @classmethod
     def from_dict(cls, tx_body):
         validate_transaction_schema(tx_body)
-<<<<<<< HEAD
-        validate_if_exists_asset_language(tx_body)
-=======
         validate_txn_obj('asset', tx_body['asset'], 'data', validate_key)
         validate_txn_obj('metadata', tx_body, 'metadata', validate_key)
->>>>>>> b93b3d2a
+        validate_if_exists_language(tx_body['asset'], 'data')
         return super().from_dict(tx_body)
 
     @classmethod
