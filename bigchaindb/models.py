--- conflicted
+++ resolved
@@ -208,20 +208,16 @@
 
         return self
 
-<<<<<<< HEAD
     def sign(self, private_key):
-=======
-    def sign(self, signing_key):
         """Create a signature for the Block and overwrite `self.signature`.
 
         Args:
-            signing_key (str): A signing key corresponding to
+            private_key (str): A private key corresponding to
                 `self.node_pubkey`.
 
         Returns:
             :class:`~.Block`
         """
->>>>>>> 795467c0
         block_body = self.to_dict()
         block_serialized = serialize(block_body['block'])
         private_key = PrivateKey(private_key)
@@ -279,13 +275,8 @@
             # NOTE: CC throws a `ValueError` on some wrong signatures
             #       https://github.com/bigchaindb/cryptoconditions/issues/27
             try:
-<<<<<<< HEAD
                 signature_valid = public_key\
                         .verify(block_serialized.encode(), signature)
-=======
-                signature_valid = verifying_key\
-                    .verify(block_serialized.encode(), signature)
->>>>>>> 795467c0
             except ValueError:
                 signature_valid = False
             if signature_valid is False:
