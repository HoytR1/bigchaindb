--- conflicted
+++ resolved
@@ -2,6 +2,7 @@
 
 The application is implemented in Flask and runs using Gunicorn.
 """
+
 import copy
 import multiprocessing
 
@@ -61,11 +62,7 @@
     app = Flask(__name__)
 
     CORS(app,
-<<<<<<< HEAD
-         headers=(
-=======
          allow_headers=(
->>>>>>> c9b56376
              'x-requested-with',
              'content-type',
              'accept',
