--- conflicted
+++ resolved
@@ -358,13 +358,6 @@
 
 
 @singledispatch
-<<<<<<< HEAD
-def text_search(conn, search, language='english', case_sensitive=False,
-                diacritic_sensitive=False, text_score=False, limit=0):
-    # TODO: docstring
-
-    raise NotImplementedError
-=======
 def text_search(conn, search, *, language='english', case_sensitive=False,
                 diacritic_sensitive=False, text_score=False, limit=0):
     """Return all the assets that match the text search.
@@ -389,5 +382,4 @@
     """
 
     raise OperationError('This query is only supported when running '
-                         'BigchainDB with MongoDB as the backend.')
->>>>>>> 56379e9b
+                         'BigchainDB with MongoDB as the backend.')