<<<<<<< HEAD
class ConnectionError(Exception):
    """Raised when there is a connection error when running a query."""


class Connection:

    def run(self):
        raise NotImplementedError()

    def connect(self):
        raise NotImplementedError()
=======
import bigchaindb
from bigchaindb.common.exceptions import ConfigurationError
from importlib import import_module


BACKENDS = {
    'rethinkdb': 'bigchaindb.backend.rethinkdb.connection.RethinkDBConnection'
}


def connect(backend=None, host=None, port=None, name=None):
    '''Create a connection to a database.

    Args:
        backend (str): the name of the backend to use.
        host (str): the host to connect to.
        port (int): the port to connect to.
        name (str): the name of the database to use.

    Returns:
        An instance of :class:`~bigchaindb.backend.connection.Connection`.
    '''

    backend = backend or bigchaindb.config['database']['backend']
    host = host or bigchaindb.config['database']['host']
    port = port or bigchaindb.config['database']['port']
    dbname = name or bigchaindb.config['database']['name']

    try:
        module_name, _, class_name = BACKENDS[backend].rpartition('.')
        Class = getattr(import_module(module_name), class_name)
    except KeyError:
        raise ConfigurationError('Backend `{}` is not supported. '
                                 'BigchainDB currently supports {}'.format(backend, BACKENDS.keys()))
    except (ImportError, AttributeError) as exc:
        raise ConfigurationError('Error loading backend `{}`'.format(backend)) from exc

    return Class(host, port, dbname)


class Connection:
    pass
>>>>>>> 753d7d4b
<|MERGE_RESOLUTION|>--- conflicted
+++ resolved
@@ -1,16 +1,3 @@
-<<<<<<< HEAD
-class ConnectionError(Exception):
-    """Raised when there is a connection error when running a query."""
-
-
-class Connection:
-
-    def run(self):
-        raise NotImplementedError()
-
-    def connect(self):
-        raise NotImplementedError()
-=======
 import bigchaindb
 from bigchaindb.common.exceptions import ConfigurationError
 from importlib import import_module
@@ -52,5 +39,6 @@
 
 
 class Connection:
-    pass
->>>>>>> 753d7d4b
+
+    def run(self):
+        raise NotImplementedError()