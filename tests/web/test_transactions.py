--- conflicted
+++ resolved
@@ -47,10 +47,6 @@
     assert res.json['outputs'][0]['public_keys'][0] == user_pub
 
 
-<<<<<<< HEAD
-@pytest.mark.parametrize('field', ['asset', 'metadata'])
-@pytest.mark.parametrize('value,err_key,expected_status_code', [
-=======
 @pytest.mark.parametrize("nested", [False, True])
 @pytest.mark.parametrize("language,expected_status_code", [
     ('danish', 202), ('dutch', 202), ('english', 202), ('finnish', 202),
@@ -92,9 +88,8 @@
             assert res.json['message'] == expected_error_message
 
 
-@pytest.mark.parametrize("field", ['asset', 'metadata'])
-@pytest.mark.parametrize("value,err_key,expected_status_code", [
->>>>>>> 7bfc6656
+@pytest.mark.parametrize('field', ['asset', 'metadata'])
+@pytest.mark.parametrize('value,err_key,expected_status_code', [
     ({'bad.key': 'v'}, 'bad.key', 400),
     ({'$bad.key': 'v'}, '$bad.key', 400),
     ({'$badkey': 'v'}, '$badkey', 400),
