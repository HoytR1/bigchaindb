from pytest import raises
from unittest.mock import patch


def test_fulfillment_serialization(ffill_uri, user_pub):
    from bigchaindb.common.transaction import Fulfillment
    from cryptoconditions import Fulfillment as CCFulfillment

    expected = {
        'owners_before': [user_pub],
        'fulfillment': ffill_uri,
        'input': None,
    }
    ffill = Fulfillment(CCFulfillment.from_uri(ffill_uri), [user_pub])
    assert ffill.to_dict() == expected


def test_fulfillment_deserialization_with_uri(ffill_uri, user_pub):
    from bigchaindb.common.transaction import Fulfillment
    from cryptoconditions import Fulfillment as CCFulfillment

    expected = Fulfillment(CCFulfillment.from_uri(ffill_uri), [user_pub])
    ffill = {
        'owners_before': [user_pub],
        'fulfillment': ffill_uri,
        'input': None,
    }
    ffill = Fulfillment.from_dict(ffill)

    assert ffill == expected


def test_fulfillment_deserialization_with_invalid_fulfillment(user_pub):
    from bigchaindb.common.transaction import Fulfillment

    ffill = {
        'owners_before': [user_pub],
        'fulfillment': None,
        'input': None,
    }
    with raises(TypeError):
        Fulfillment.from_dict(ffill)


def test_fulfillment_deserialization_with_invalid_fulfillment_uri(user_pub):
    from bigchaindb.common.exceptions import InvalidSignature
    from bigchaindb.common.transaction import Fulfillment

    ffill = {
        'owners_before': [user_pub],
        'fulfillment': 'an invalid fulfillment',
        'input': None,
    }
    with raises(InvalidSignature):
        Fulfillment.from_dict(ffill)


def test_fulfillment_deserialization_with_unsigned_fulfillment(ffill_uri,
                                                               user_pub):
    from bigchaindb.common.transaction import Fulfillment
    from cryptoconditions import Fulfillment as CCFulfillment

    expected = Fulfillment(CCFulfillment.from_uri(ffill_uri), [user_pub])
    ffill = {
        'owners_before': [user_pub],
        'fulfillment': CCFulfillment.from_uri(ffill_uri),
        'input': None,
    }
    ffill = Fulfillment.from_dict(ffill)

    assert ffill == expected


def test_condition_serialization(user_Ed25519, user_pub):
    from bigchaindb.common.transaction import Condition

    expected = {
        'condition': {
            'uri': user_Ed25519.condition_uri,
            'details': user_Ed25519.to_dict(),
        },
        'owners_after': [user_pub],
        'amount': 1,
    }

    cond = Condition(user_Ed25519, [user_pub], 1)

    assert cond.to_dict() == expected


def test_condition_deserialization(user_Ed25519, user_pub):
    from bigchaindb.common.transaction import Condition

    expected = Condition(user_Ed25519, [user_pub], 1)
    cond = {
        'condition': {
            'uri': user_Ed25519.condition_uri,
            'details': user_Ed25519.to_dict()
        },
        'owners_after': [user_pub],
        'amount': 1,
    }
    cond = Condition.from_dict(cond)

    assert cond == expected


def test_condition_hashlock_serialization():
    from bigchaindb.common.transaction import Condition
    from cryptoconditions import PreimageSha256Fulfillment

    secret = b'wow much secret'
    hashlock = PreimageSha256Fulfillment(preimage=secret).condition_uri

    expected = {
        'condition': {
            'uri': hashlock,
        },
        'owners_after': None,
        'amount': 1,
    }
    cond = Condition(hashlock, amount=1)

    assert cond.to_dict() == expected


def test_condition_hashlock_deserialization():
    from bigchaindb.common.transaction import Condition
    from cryptoconditions import PreimageSha256Fulfillment

    secret = b'wow much secret'
    hashlock = PreimageSha256Fulfillment(preimage=secret).condition_uri
    expected = Condition(hashlock, amount=1)

    cond = {
        'condition': {
            'uri': hashlock
        },
        'owners_after': None,
        'amount': 1,
    }
    cond = Condition.from_dict(cond)

    assert cond == expected


def test_invalid_condition_initialization(cond_uri, user_pub):
    from bigchaindb.common.transaction import Condition

    with raises(TypeError):
        Condition(cond_uri, user_pub)


def test_generate_conditions_split_half_recursive(user_pub, user2_pub,
                                                  user3_pub):
    from bigchaindb.common.transaction import Condition
    from cryptoconditions import Ed25519Fulfillment, ThresholdSha256Fulfillment

    expected_simple1 = Ed25519Fulfillment(public_key=user_pub)
    expected_simple2 = Ed25519Fulfillment(public_key=user2_pub)
    expected_simple3 = Ed25519Fulfillment(public_key=user3_pub)

    expected = ThresholdSha256Fulfillment(threshold=2)
    expected.add_subfulfillment(expected_simple1)
    expected_threshold = ThresholdSha256Fulfillment(threshold=2)
    expected_threshold.add_subfulfillment(expected_simple2)
    expected_threshold.add_subfulfillment(expected_simple3)
    expected.add_subfulfillment(expected_threshold)

    cond = Condition.generate([user_pub, [user2_pub, expected_simple3]], 1)
    assert cond.fulfillment.to_dict() == expected.to_dict()


def test_generate_conditions_split_half_single_owner(user_pub, user2_pub,
                                                     user3_pub):
    from bigchaindb.common.transaction import Condition
    from cryptoconditions import Ed25519Fulfillment, ThresholdSha256Fulfillment

    expected_simple1 = Ed25519Fulfillment(public_key=user_pub)
    expected_simple2 = Ed25519Fulfillment(public_key=user2_pub)
    expected_simple3 = Ed25519Fulfillment(public_key=user3_pub)

    expected = ThresholdSha256Fulfillment(threshold=2)
    expected_threshold = ThresholdSha256Fulfillment(threshold=2)
    expected_threshold.add_subfulfillment(expected_simple2)
    expected_threshold.add_subfulfillment(expected_simple3)
    expected.add_subfulfillment(expected_threshold)
    expected.add_subfulfillment(expected_simple1)

    cond = Condition.generate([[expected_simple2, user3_pub], user_pub], 1)
    assert cond.fulfillment.to_dict() == expected.to_dict()


def test_generate_conditions_flat_ownage(user_pub, user2_pub, user3_pub):
    from bigchaindb.common.transaction import Condition
    from cryptoconditions import Ed25519Fulfillment, ThresholdSha256Fulfillment

    expected_simple1 = Ed25519Fulfillment(public_key=user_pub)
    expected_simple2 = Ed25519Fulfillment(public_key=user2_pub)
    expected_simple3 = Ed25519Fulfillment(public_key=user3_pub)

    expected = ThresholdSha256Fulfillment(threshold=3)
    expected.add_subfulfillment(expected_simple1)
    expected.add_subfulfillment(expected_simple2)
    expected.add_subfulfillment(expected_simple3)

    cond = Condition.generate([user_pub, user2_pub, expected_simple3], 1)
    assert cond.fulfillment.to_dict() == expected.to_dict()


def test_generate_conditions_single_owner(user_pub):
    from bigchaindb.common.transaction import Condition
    from cryptoconditions import Ed25519Fulfillment

    expected = Ed25519Fulfillment(public_key=user_pub)
    cond = Condition.generate([user_pub], 1)

    assert cond.fulfillment.to_dict() == expected.to_dict()


def test_generate_conditions_single_owner_with_condition(user_pub):
    from bigchaindb.common.transaction import Condition
    from cryptoconditions import Ed25519Fulfillment

    expected = Ed25519Fulfillment(public_key=user_pub)
    cond = Condition.generate([expected], 1)

    assert cond.fulfillment.to_dict() == expected.to_dict()


def test_generate_conditions_invalid_parameters(user_pub, user2_pub,
                                                user3_pub):
    from bigchaindb.common.transaction import Condition

    with raises(ValueError):
        Condition.generate([], 1)
    with raises(TypeError):
        Condition.generate('not a list', 1)
    with raises(ValueError):
        Condition.generate([[user_pub, [user2_pub, [user3_pub]]]], 1)
    with raises(ValueError):
        Condition.generate([[user_pub]], 1)


def test_invalid_transaction_initialization():
    from bigchaindb.common.transaction import Transaction, Asset

    with raises(ValueError):
        Transaction(operation='invalid operation', asset=Asset())
    with raises(TypeError):
        Transaction(operation='CREATE', asset='invalid asset')
    with raises(TypeError):
        Transaction(
            operation='CREATE',
            asset=Asset(),
            conditions='invalid conditions'
        )
    with raises(TypeError):
        Transaction(
            operation='CREATE',
            asset=Asset(),
            conditions=[],
            fulfillments='invalid fulfillments'
        )
    with raises(TypeError):
        Transaction(
            operation='CREATE',
            asset=Asset(),
            conditions=[],
            fulfillments=[],
            metadata='invalid metadata'
        )


def test_create_default_asset_on_tx_initialization():
    from bigchaindb.common.transaction import Transaction, Asset
    from bigchaindb.common.exceptions import ValidationError
    from .util import validate_transaction_model

    with patch.object(Asset, 'validate_asset', return_value=None):
        tx = Transaction(Transaction.CREATE, None)
    expected = Asset()
    asset = tx.asset

    expected.data_id = None
    asset.data_id = None
    assert asset == expected

    # Fails because no asset hash
    with raises(ValidationError):
        validate_transaction_model(tx)


def test_transaction_serialization(user_ffill, user_cond, data, data_id):
    from bigchaindb.common.transaction import Transaction, Asset
    from bigchaindb.common.exceptions import ValidationError
    from .util import validate_transaction_model

    tx_id = 'l0l'

    expected = {
        'id': tx_id,
        'version': Transaction.VERSION,
<<<<<<< HEAD
        'transaction': {
            # NOTE: This test assumes that Fulfillments and Conditions can
            #       successfully be serialized
            'fulfillments': [user_ffill.to_dict()],
            'conditions': [user_cond.to_dict()],
            'operation': Transaction.CREATE,
            'metadata': None,
            'asset': {
                'id': data_id,
                'divisible': False,
                'updatable': False,
                'refillable': False,
                'data': data,
            }
=======
        # NOTE: This test assumes that Fulfillments and Conditions can
        #       successfully be serialized
        'fulfillments': [user_ffill.to_dict(0)],
        'conditions': [user_cond.to_dict(0)],
        'operation': Transaction.CREATE,
        'metadata': None,
        'asset': {
            'id': data_id,
            'divisible': False,
            'updatable': False,
            'refillable': False,
            'data': data,
>>>>>>> 86019d51
        }
    }

    tx = Transaction(Transaction.CREATE, Asset(data, data_id), [user_ffill],
                     [user_cond])
    tx_dict = tx.to_dict()
    tx_dict['id'] = tx_id
    tx_dict['asset']['id'] = data_id

    assert tx_dict == expected

    # Fails because asset id is not a uuid4
    with raises(ValidationError):
        validate_transaction_model(tx)


def test_transaction_deserialization(user_ffill, user_cond, data, uuid4):
    from bigchaindb.common.transaction import Transaction, Asset
    from .util import validate_transaction_model


    expected_asset = Asset(data, uuid4)
    expected = Transaction(Transaction.CREATE, expected_asset, [user_ffill],
                           [user_cond], None, Transaction.VERSION)

    tx = {
        'version': Transaction.VERSION,
        # NOTE: This test assumes that Fulfillments and Conditions can
        #       successfully be serialized
        'fulfillments': [user_ffill.to_dict()],
        'conditions': [user_cond.to_dict()],
        'operation': Transaction.CREATE,
        'metadata': None,
        'asset': {
            'id': uuid4,
            'divisible': False,
            'updatable': False,
            'refillable': False,
            'data': data,
        }
    }
    tx_no_signatures = Transaction._remove_signatures(tx)
    tx['id'] = Transaction._to_hash(Transaction._to_str(tx_no_signatures))
    tx = Transaction.from_dict(tx)

    assert tx == expected

    validate_transaction_model(tx)


def test_tx_serialization_with_incorrect_hash(utx):
    from bigchaindb.common.transaction import Transaction
    from bigchaindb.common.exceptions import InvalidHash

    utx_dict = utx.to_dict()
    utx_dict['id'] = 'a' * 64
    with raises(InvalidHash):
        Transaction.from_dict(utx_dict)
    utx_dict.pop('id')


def test_invalid_fulfillment_initialization(user_ffill, user_pub):
    from bigchaindb.common.transaction import Fulfillment

    with raises(TypeError):
        Fulfillment(user_ffill, user_pub)
    with raises(TypeError):
        Fulfillment(user_ffill, [], tx_input='somethingthatiswrong')


def test_transaction_link_serialization():
    from bigchaindb.common.transaction import TransactionLink

    tx_id = 'a transaction id'
    expected = {
        'txid': tx_id,
        'cid': 0,
    }
    tx_link = TransactionLink(tx_id, 0)

    assert tx_link.to_dict() == expected


def test_transaction_link_serialization_with_empty_payload():
    from bigchaindb.common.transaction import TransactionLink

    expected = None
    tx_link = TransactionLink()

    assert tx_link.to_dict() == expected


def test_transaction_link_deserialization():
    from bigchaindb.common.transaction import TransactionLink

    tx_id = 'a transaction id'
    expected = TransactionLink(tx_id, 0)
    tx_link = {
        'txid': tx_id,
        'cid': 0,
    }
    tx_link = TransactionLink.from_dict(tx_link)

    assert tx_link == expected


def test_transaction_link_deserialization_with_empty_payload():
    from bigchaindb.common.transaction import TransactionLink

    expected = TransactionLink()
    tx_link = TransactionLink.from_dict(None)

    assert tx_link == expected


def test_cast_transaction_link_to_boolean():
    from bigchaindb.common.transaction import TransactionLink

    assert bool(TransactionLink()) is False
    assert bool(TransactionLink('a', None)) is False
    assert bool(TransactionLink(None, 'b')) is False
    assert bool(TransactionLink('a', 'b')) is True
    assert bool(TransactionLink(False, False)) is True


def test_asset_link_serialization():
    from bigchaindb.common.transaction import AssetLink

    data_id = 'a asset id'
    expected = {
        'id': data_id,
    }
    asset_link = AssetLink(data_id)

    assert asset_link.to_dict() == expected


def test_asset_link_serialization_with_empty_payload():
    from bigchaindb.common.transaction import AssetLink

    expected = None
    asset_link = AssetLink()

    assert asset_link.to_dict() == expected


def test_asset_link_deserialization():
    from bigchaindb.common.transaction import AssetLink

    data_id = 'a asset id'
    expected = AssetLink(data_id)
    asset_link = {
        'id': data_id
    }
    asset_link = AssetLink.from_dict(asset_link)

    assert asset_link == expected


def test_asset_link_deserialization_with_empty_payload():
    from bigchaindb.common.transaction import AssetLink

    expected = AssetLink()
    asset_link = AssetLink.from_dict(None)

    assert asset_link == expected


def test_cast_asset_link_to_boolean():
    from bigchaindb.common.transaction import AssetLink

    assert bool(AssetLink()) is False
    assert bool(AssetLink('a')) is True
    assert bool(AssetLink(False)) is True


def test_eq_asset_link():
    from bigchaindb.common.transaction import AssetLink

    asset_id_1 = 'asset_1'
    asset_id_2 = 'asset_2'

    assert AssetLink(asset_id_1) == AssetLink(asset_id_1)
    assert AssetLink(asset_id_1) != AssetLink(asset_id_2)


def test_add_fulfillment_to_tx(user_ffill):
    from bigchaindb.common.transaction import Transaction, Asset

    with patch.object(Asset, 'validate_asset', return_value=None):
        tx = Transaction(Transaction.CREATE, Asset(), [], [])
    tx.add_fulfillment(user_ffill)

    assert len(tx.fulfillments) == 1


def test_add_fulfillment_to_tx_with_invalid_parameters():
    from bigchaindb.common.transaction import Transaction, Asset

    with patch.object(Asset, 'validate_asset', return_value=None):
        tx = Transaction(Transaction.CREATE, Asset())
    with raises(TypeError):
        tx.add_fulfillment('somewronginput')


def test_add_condition_to_tx(user_cond):
    from bigchaindb.common.transaction import Transaction, Asset
    from .util import validate_transaction_model

    with patch.object(Asset, 'validate_asset', return_value=None):
        tx = Transaction(Transaction.CREATE, Asset())
    tx.add_condition(user_cond)

    assert len(tx.conditions) == 1

    validate_transaction_model(tx)


def test_add_condition_to_tx_with_invalid_parameters():
    from bigchaindb.common.transaction import Transaction, Asset

    with patch.object(Asset, 'validate_asset', return_value=None):
        tx = Transaction(Transaction.CREATE, Asset(), [], [])
    with raises(TypeError):
        tx.add_condition('somewronginput')


def test_sign_with_invalid_parameters(utx, user_priv):
    with raises(TypeError):
        utx.sign(None)
    with raises(TypeError):
        utx.sign(user_priv)


def test_validate_tx_simple_create_signature(user_ffill, user_cond, user_priv):
    from copy import deepcopy
    from bigchaindb.common.crypto import PrivateKey
    from bigchaindb.common.transaction import Transaction, Asset
    from .util import validate_transaction_model

    tx = Transaction(Transaction.CREATE, Asset(), [user_ffill], [user_cond])
    expected = deepcopy(user_cond)
    expected.fulfillment.sign(str(tx).encode(), PrivateKey(user_priv))
    tx.sign([user_priv])

    assert tx.fulfillments[0].to_dict()['fulfillment'] == \
        expected.fulfillment.serialize_uri()
    assert tx.fulfillments_valid() is True

    validate_transaction_model(tx)


def test_invoke_simple_signature_fulfillment_with_invalid_params(utx,
                                                                 user_ffill):
    from bigchaindb.common.exceptions import KeypairMismatchException

    with raises(KeypairMismatchException):
        invalid_key_pair = {'wrong_pub_key': 'wrong_priv_key'}
        utx._sign_simple_signature_fulfillment(user_ffill,
                                               0,
                                               'somemessage',
                                               invalid_key_pair)


def test_sign_threshold_with_invalid_params(utx, user_user2_threshold_ffill,
                                            user3_pub, user3_priv):
    from bigchaindb.common.exceptions import KeypairMismatchException

    with raises(KeypairMismatchException):
        utx._sign_threshold_signature_fulfillment(user_user2_threshold_ffill,
                                                  0,
                                                  'somemessage',
                                                  {user3_pub: user3_priv})
    with raises(KeypairMismatchException):
        user_user2_threshold_ffill.owners_before = ['somewrongvalue']
        utx._sign_threshold_signature_fulfillment(user_user2_threshold_ffill,
                                                  0,
                                                  'somemessage',
                                                  None)


def test_validate_fulfillment_with_invalid_parameters(utx):
    from bigchaindb.common.transaction import Transaction

    input_conditions = [cond.fulfillment.condition_uri for cond
                        in utx.conditions]
    tx_dict = utx.to_dict()
    tx_dict = Transaction._remove_signatures(tx_dict)
    tx_serialized = Transaction._to_str(tx_dict)
    assert utx._fulfillment_valid(utx.fulfillments[0],
                                  tx_serialized,
                                  input_conditions) is False


def test_validate_multiple_fulfillments(user_ffill, user_cond, user_priv):
    from copy import deepcopy

    from bigchaindb.common.crypto import PrivateKey
    from bigchaindb.common.transaction import Transaction, Asset
    from .util import validate_transaction_model

    tx = Transaction(Transaction.CREATE, Asset(divisible=True),
                     [user_ffill, deepcopy(user_ffill)],
                     [user_cond, deepcopy(user_cond)])

    expected_first = deepcopy(tx)
    expected_second = deepcopy(tx)
    expected_first.fulfillments = [expected_first.fulfillments[0]]
    expected_second.fulfillments = [expected_second.fulfillments[1]]

    expected_first_bytes = str(expected_first).encode()
    expected_first.fulfillments[0].fulfillment.sign(expected_first_bytes,
                                                    PrivateKey(user_priv))
    expected_second_bytes = str(expected_second).encode()
    expected_second.fulfillments[0].fulfillment.sign(expected_second_bytes,
                                                     PrivateKey(user_priv))
    tx.sign([user_priv])

    assert tx.fulfillments[0].to_dict()['fulfillment'] == \
        expected_first.fulfillments[0].fulfillment.serialize_uri()
    assert tx.fulfillments[1].to_dict()['fulfillment'] == \
        expected_second.fulfillments[0].fulfillment.serialize_uri()
    assert tx.fulfillments_valid() is True

    validate_transaction_model(tx)


def test_validate_tx_threshold_create_signature(user_user2_threshold_ffill,
                                                user_user2_threshold_cond,
                                                user_pub,
                                                user2_pub,
                                                user_priv,
                                                user2_priv):
    from copy import deepcopy

    from bigchaindb.common.crypto import PrivateKey
    from bigchaindb.common.transaction import Transaction, Asset
    from .util import validate_transaction_model

    tx = Transaction(Transaction.CREATE, Asset(), [user_user2_threshold_ffill],
                     [user_user2_threshold_cond])
    expected = deepcopy(user_user2_threshold_cond)
    expected.fulfillment.subconditions[0]['body'].sign(str(tx).encode(),
                                                       PrivateKey(user_priv))
    expected.fulfillment.subconditions[1]['body'].sign(str(tx).encode(),
                                                       PrivateKey(user2_priv))
    tx.sign([user_priv, user2_priv])

    assert tx.fulfillments[0].to_dict()['fulfillment'] == \
        expected.fulfillment.serialize_uri()
    assert tx.fulfillments_valid() is True

    validate_transaction_model(tx)


def test_multiple_fulfillment_validation_of_transfer_tx(user_ffill, user_cond,
                                                        user_priv, user2_pub,
                                                        user2_priv, user3_pub,
                                                        user3_priv):
    from copy import deepcopy
    from bigchaindb.common.transaction import (Transaction, TransactionLink,
                                               Fulfillment, Condition, Asset)
    from cryptoconditions import Ed25519Fulfillment
    from .util import validate_transaction_model

    tx = Transaction(Transaction.CREATE, Asset(divisible=True),
                     [user_ffill, deepcopy(user_ffill)],
                     [user_cond, deepcopy(user_cond)])
    tx.sign([user_priv])

    fulfillments = [Fulfillment(cond.fulfillment, cond.owners_after,
                                TransactionLink(tx.id, index))
                    for index, cond in enumerate(tx.conditions)]
    conditions = [Condition(Ed25519Fulfillment(public_key=user3_pub),
                            [user3_pub]),
                  Condition(Ed25519Fulfillment(public_key=user3_pub),
                            [user3_pub])]
    transfer_tx = Transaction('TRANSFER', tx.asset, fulfillments, conditions)
    transfer_tx = transfer_tx.sign([user_priv])

    assert transfer_tx.fulfillments_valid(tx.conditions) is True

    validate_transaction_model(tx)


def test_validate_fulfillments_of_transfer_tx_with_invalid_params(transfer_tx,
                                                                  cond_uri,
                                                                  utx,
                                                                  user2_pub,
                                                                  user_priv):
    from bigchaindb.common.transaction import Condition
    from cryptoconditions import Ed25519Fulfillment

    invalid_cond = Condition(Ed25519Fulfillment.from_uri('cf:0:'), ['invalid'])
    assert transfer_tx.fulfillments_valid([invalid_cond]) is False
    invalid_cond = utx.conditions[0]
    invalid_cond.owners_after = 'invalid'
    assert transfer_tx.fulfillments_valid([invalid_cond]) is True

    with raises(TypeError):
        assert transfer_tx.fulfillments_valid(None) is False
    with raises(AttributeError):
        transfer_tx.fulfillments_valid('not a list')
    with raises(ValueError):
        transfer_tx.fulfillments_valid([])
    with raises(TypeError):
        transfer_tx.operation = "Operation that doesn't exist"
        transfer_tx.fulfillments_valid([utx.conditions[0]])


def test_create_create_transaction_single_io(user_cond, user_pub, data, uuid4):
    from bigchaindb.common.transaction import Transaction, Asset
    from .util import validate_transaction_model

    expected = {
<<<<<<< HEAD
        'transaction': {
            'conditions': [user_cond.to_dict()],
            'metadata': {
                'data': data,
            },
            'asset': {
                'id': uuid4,
                'divisible': False,
                'updatable': False,
                'refillable': False,
                'data': data,
            },
            'fulfillments': [
                {
                    'owners_before': [
                        user_pub
                    ],
                    'fulfillment': None,
                    'input': None
                }
            ],
            'operation': 'CREATE',
=======
        'conditions': [user_cond.to_dict(0)],
        'metadata': data,
        'asset': {
            'id': uuid4,
            'divisible': False,
            'updatable': False,
            'refillable': False,
            'data': data,
>>>>>>> 86019d51
        },
        'fulfillments': [
            {
                'owners_before': [
                    user_pub
                ],
                'fid': 0,
                'fulfillment': None,
                'input': None
            }
        ],
        'operation': 'CREATE',
        'version': 1,
    }

    asset = Asset(data, uuid4)
    tx = Transaction.create([user_pub], [([user_pub], 1)], data, asset)
    tx_dict = tx.to_dict()
    tx_dict['fulfillments'][0]['fulfillment'] = None
    tx_dict.pop('id')

    assert tx_dict == expected

    validate_transaction_model(tx)


def test_validate_single_io_create_transaction(user_pub, user_priv, data):
    from bigchaindb.common.transaction import Transaction, Asset

    tx = Transaction.create([user_pub], [([user_pub], 1)], data, Asset())
    tx = tx.sign([user_priv])
    assert tx.fulfillments_valid() is True


def test_create_create_transaction_multiple_io(user_cond, user2_cond, user_pub,
                                               user2_pub):
    from bigchaindb.common.transaction import Transaction, Asset, Fulfillment

    # a fulfillment for a create transaction with multiple `owners_before`
    # is a fulfillment for an implicit threshold condition with
    # weight = len(owners_before)
    ffill = Fulfillment.generate([user_pub, user2_pub]).to_dict()
    expected = {
<<<<<<< HEAD
        'transaction': {
            'conditions': [user_cond.to_dict(), user2_cond.to_dict()],
            'metadata': {
                'data': {
                    'message': 'hello'
                }
            },
            'fulfillments': [ffill],
            'operation': 'CREATE',
=======
        'conditions': [user_cond.to_dict(0), user2_cond.to_dict(1)],
        'metadata': {
            'message': 'hello'
>>>>>>> 86019d51
        },
        'fulfillments': [ffill],
        'operation': 'CREATE',
        'version': 1
    }
    asset = Asset(divisible=True)
    tx = Transaction.create([user_pub, user2_pub],
                            [([user_pub], 1), ([user2_pub], 1)],
                            asset=asset,
                            metadata={'message': 'hello'}).to_dict()
    tx.pop('id')
    tx.pop('asset')

    assert tx == expected


def test_validate_multiple_io_create_transaction(user_pub, user_priv,
                                                 user2_pub, user2_priv):
    from bigchaindb.common.transaction import Transaction, Asset
    from .util import validate_transaction_model

    tx = Transaction.create([user_pub, user2_pub],
                            [([user_pub], 1), ([user2_pub], 1)],
                            metadata={'message': 'hello'},
                            asset=Asset(divisible=True))
    tx = tx.sign([user_priv, user2_priv])
    assert tx.fulfillments_valid() is True

    validate_transaction_model(tx)


def test_create_create_transaction_threshold(user_pub, user2_pub, user3_pub,
                                             user_user2_threshold_cond,
                                             user_user2_threshold_ffill, data,
                                             uuid4):
    from bigchaindb.common.transaction import Transaction, Asset

    expected = {
<<<<<<< HEAD
        'transaction': {
            'conditions': [user_user2_threshold_cond.to_dict()],
            'metadata': {
                'data': data,
            },
            'asset': {
                'id': uuid4,
                'divisible': False,
                'updatable': False,
                'refillable': False,
                'data': data,
            },
            'fulfillments': [
                {
                    'owners_before': [
                        user_pub,
                    ],
                    'fulfillment': None,
                    'input': None
                },
            ],
            'operation': 'CREATE',
=======
        'conditions': [user_user2_threshold_cond.to_dict(0)],
        'metadata': data,
        'asset': {
            'id': uuid4,
            'divisible': False,
            'updatable': False,
            'refillable': False,
            'data': data,
>>>>>>> 86019d51
        },
        'fulfillments': [
            {
                'owners_before': [
                    user_pub,
                ],
                'fid': 0,
                'fulfillment': None,
                'input': None
            },
        ],
        'operation': 'CREATE',
        'version': 1
    }
    asset = Asset(data, uuid4)
    tx = Transaction.create([user_pub], [([user_pub, user2_pub], 1)],
                            data, asset)
    tx_dict = tx.to_dict()
    tx_dict.pop('id')
    tx_dict['fulfillments'][0]['fulfillment'] = None

    assert tx_dict == expected


def test_validate_threshold_create_transaction(user_pub, user_priv, user2_pub,
                                               data):
    from bigchaindb.common.transaction import Transaction, Asset
    from .util import validate_transaction_model

    tx = Transaction.create([user_pub], [([user_pub, user2_pub], 1)],
                            data, Asset())
    tx = tx.sign([user_priv])
    assert tx.fulfillments_valid() is True

    validate_transaction_model(tx)


def test_create_create_transaction_with_invalid_parameters(user_pub):
    from bigchaindb.common.transaction import Transaction

    with raises(TypeError):
        Transaction.create('not a list')
    with raises(TypeError):
        Transaction.create([], 'not a list')
    with raises(ValueError):
        Transaction.create([], [user_pub])
    with raises(ValueError):
        Transaction.create([user_pub], [])
    with raises(ValueError):
        Transaction.create([user_pub], [user_pub])
    with raises(ValueError):
        Transaction.create([user_pub], [([user_pub],)])


def test_conditions_to_inputs(tx):
    ffills = tx.to_inputs([0])
    assert len(ffills) == 1
    ffill = ffills.pop()
    assert ffill.fulfillment == tx.conditions[0].fulfillment
    assert ffill.owners_before == tx.conditions[0].owners_after
    assert ffill.tx_input.txid == tx.id
    assert ffill.tx_input.cid == 0


def test_create_transfer_transaction_single_io(tx, user_pub, user2_pub,
                                               user2_cond, user_priv, uuid4):
    from copy import deepcopy
    from bigchaindb.common.crypto import PrivateKey
    from bigchaindb.common.transaction import Transaction, Asset
    from bigchaindb.common.util import serialize
    from .util import validate_transaction_model

    expected = {
<<<<<<< HEAD
        'transaction': {
            'conditions': [user2_cond.to_dict()],
            'metadata': None,
            'asset': {
                'id': uuid4,
            },
            'fulfillments': [
                {
                    'owners_before': [
                        user_pub
                    ],
                    'fulfillment': None,
                    'input': {
                        'txid': tx.id,
                        'cid': 0
                    }
                }
            ],
            'operation': 'TRANSFER',
=======
        'conditions': [user2_cond.to_dict(0)],
        'metadata': None,
        'asset': {
            'id': uuid4,
>>>>>>> 86019d51
        },
        'fulfillments': [
            {
                'owners_before': [
                    user_pub
                ],
                'fid': 0,
                'fulfillment': None,
                'input': {
                    'txid': tx.id,
                    'cid': 0
                }
            }
        ],
        'operation': 'TRANSFER',
        'version': 1
    }
    inputs = tx.to_inputs([0])
    asset = Asset(None, uuid4)
    transfer_tx = Transaction.transfer(inputs, [([user2_pub], 1)], asset=asset)
    transfer_tx = transfer_tx.sign([user_priv])
    transfer_tx = transfer_tx.to_dict()

    expected_input = deepcopy(inputs[0])
    expected['id'] = transfer_tx['id']
    expected_input.fulfillment.sign(serialize(expected).encode(),
                                    PrivateKey(user_priv))
    expected_ffill = expected_input.fulfillment.serialize_uri()
    transfer_ffill = transfer_tx['fulfillments'][0]['fulfillment']

    assert transfer_ffill == expected_ffill

    transfer_tx = Transaction.from_dict(transfer_tx)
    assert transfer_tx.fulfillments_valid([tx.conditions[0]]) is True

    validate_transaction_model(transfer_tx)


def test_create_transfer_transaction_multiple_io(user_pub, user_priv,
                                                 user2_pub, user2_priv,
                                                 user3_pub, user2_cond):
    from bigchaindb.common.transaction import Transaction, Asset

    asset = Asset(divisible=True)
    tx = Transaction.create([user_pub], [([user_pub], 1), ([user2_pub], 1)],
                            asset=asset, metadata={'message': 'hello'})
    tx = tx.sign([user_priv])

    expected = {
<<<<<<< HEAD
        'transaction': {
            'conditions': [user2_cond.to_dict(), user2_cond.to_dict()],
            'metadata': None,
            'fulfillments': [
                {
                    'owners_before': [
                        user_pub
                    ],
                    'fulfillment': None,
                    'input': {
                        'txid': tx.id,
                        'cid': 0
                    }
                }, {
                    'owners_before': [
                        user2_pub
                    ],
                    'fulfillment': None,
                    'input': {
                        'txid': tx.id,
                        'cid': 1
                    }
=======
        'conditions': [user2_cond.to_dict(0), user2_cond.to_dict(1)],
        'metadata': None,
        'fulfillments': [
            {
                'owners_before': [
                    user_pub
                ],
                'fid': 0,
                'fulfillment': None,
                'input': {
                    'txid': tx.id,
                    'cid': 0
>>>>>>> 86019d51
                }
            }, {
                'owners_before': [
                    user2_pub
                ],
                'fid': 1,
                'fulfillment': None,
                'input': {
                    'txid': tx.id,
                    'cid': 1
                }
            }
        ],
        'operation': 'TRANSFER',
        'version': 1
    }

    transfer_tx = Transaction.transfer(tx.to_inputs(),
                                       [([user2_pub], 1), ([user2_pub], 1)],
                                       asset=tx.asset)
    transfer_tx = transfer_tx.sign([user_priv, user2_priv])

    assert len(transfer_tx.fulfillments) == 2
    assert len(transfer_tx.conditions) == 2

    assert transfer_tx.fulfillments_valid(tx.conditions) is True

    transfer_tx = transfer_tx.to_dict()
    transfer_tx['fulfillments'][0]['fulfillment'] = None
    transfer_tx['fulfillments'][1]['fulfillment'] = None
    transfer_tx.pop('asset')
    transfer_tx.pop('id')

    assert expected == transfer_tx


def test_create_transfer_with_invalid_parameters(user_pub):
    from bigchaindb.common.transaction import Transaction, Asset

    with raises(TypeError):
        Transaction.transfer({}, [], Asset())
    with raises(ValueError):
        Transaction.transfer([], [], Asset())
    with raises(TypeError):
        Transaction.transfer(['fulfillment'], {}, Asset())
    with raises(ValueError):
        Transaction.transfer(['fulfillment'], [], Asset())
    with raises(ValueError):
        Transaction.transfer(['fulfillment'], [user_pub], Asset())
    with raises(ValueError):
        Transaction.transfer(['fulfillment'], [([user_pub],)], Asset())


def test_cant_add_empty_condition():
    from bigchaindb.common.transaction import Transaction, Asset

    with patch.object(Asset, 'validate_asset', return_value=None):
        tx = Transaction(Transaction.CREATE, None)
    with raises(TypeError):
        tx.add_condition(None)


def test_cant_add_empty_fulfillment():
    from bigchaindb.common.transaction import Transaction, Asset

    with patch.object(Asset, 'validate_asset', return_value=None):
        tx = Transaction(Transaction.CREATE, None)
    with raises(TypeError):
        tx.add_fulfillment(None)<|MERGE_RESOLUTION|>--- conflicted
+++ resolved
@@ -301,26 +301,10 @@
     expected = {
         'id': tx_id,
         'version': Transaction.VERSION,
-<<<<<<< HEAD
-        'transaction': {
-            # NOTE: This test assumes that Fulfillments and Conditions can
-            #       successfully be serialized
-            'fulfillments': [user_ffill.to_dict()],
-            'conditions': [user_cond.to_dict()],
-            'operation': Transaction.CREATE,
-            'metadata': None,
-            'asset': {
-                'id': data_id,
-                'divisible': False,
-                'updatable': False,
-                'refillable': False,
-                'data': data,
-            }
-=======
         # NOTE: This test assumes that Fulfillments and Conditions can
         #       successfully be serialized
-        'fulfillments': [user_ffill.to_dict(0)],
-        'conditions': [user_cond.to_dict(0)],
+        'fulfillments': [user_ffill.to_dict()],
+        'conditions': [user_cond.to_dict()],
         'operation': Transaction.CREATE,
         'metadata': None,
         'asset': {
@@ -329,7 +313,6 @@
             'updatable': False,
             'refillable': False,
             'data': data,
->>>>>>> 86019d51
         }
     }
 
@@ -745,31 +728,7 @@
     from .util import validate_transaction_model
 
     expected = {
-<<<<<<< HEAD
-        'transaction': {
-            'conditions': [user_cond.to_dict()],
-            'metadata': {
-                'data': data,
-            },
-            'asset': {
-                'id': uuid4,
-                'divisible': False,
-                'updatable': False,
-                'refillable': False,
-                'data': data,
-            },
-            'fulfillments': [
-                {
-                    'owners_before': [
-                        user_pub
-                    ],
-                    'fulfillment': None,
-                    'input': None
-                }
-            ],
-            'operation': 'CREATE',
-=======
-        'conditions': [user_cond.to_dict(0)],
+        'conditions': [user_cond.to_dict()],
         'metadata': data,
         'asset': {
             'id': uuid4,
@@ -777,14 +736,12 @@
             'updatable': False,
             'refillable': False,
             'data': data,
->>>>>>> 86019d51
         },
         'fulfillments': [
             {
                 'owners_before': [
                     user_pub
                 ],
-                'fid': 0,
                 'fulfillment': None,
                 'input': None
             }
@@ -821,21 +778,9 @@
     # weight = len(owners_before)
     ffill = Fulfillment.generate([user_pub, user2_pub]).to_dict()
     expected = {
-<<<<<<< HEAD
-        'transaction': {
-            'conditions': [user_cond.to_dict(), user2_cond.to_dict()],
-            'metadata': {
-                'data': {
-                    'message': 'hello'
-                }
-            },
-            'fulfillments': [ffill],
-            'operation': 'CREATE',
-=======
-        'conditions': [user_cond.to_dict(0), user2_cond.to_dict(1)],
+        'conditions': [user_cond.to_dict(), user2_cond.to_dict()],
         'metadata': {
             'message': 'hello'
->>>>>>> 86019d51
         },
         'fulfillments': [ffill],
         'operation': 'CREATE',
@@ -874,31 +819,7 @@
     from bigchaindb.common.transaction import Transaction, Asset
 
     expected = {
-<<<<<<< HEAD
-        'transaction': {
-            'conditions': [user_user2_threshold_cond.to_dict()],
-            'metadata': {
-                'data': data,
-            },
-            'asset': {
-                'id': uuid4,
-                'divisible': False,
-                'updatable': False,
-                'refillable': False,
-                'data': data,
-            },
-            'fulfillments': [
-                {
-                    'owners_before': [
-                        user_pub,
-                    ],
-                    'fulfillment': None,
-                    'input': None
-                },
-            ],
-            'operation': 'CREATE',
-=======
-        'conditions': [user_user2_threshold_cond.to_dict(0)],
+        'conditions': [user_user2_threshold_cond.to_dict()],
         'metadata': data,
         'asset': {
             'id': uuid4,
@@ -906,14 +827,12 @@
             'updatable': False,
             'refillable': False,
             'data': data,
->>>>>>> 86019d51
         },
         'fulfillments': [
             {
                 'owners_before': [
                     user_pub,
                 ],
-                'fid': 0,
                 'fulfillment': None,
                 'input': None
             },
@@ -980,39 +899,16 @@
     from .util import validate_transaction_model
 
     expected = {
-<<<<<<< HEAD
-        'transaction': {
-            'conditions': [user2_cond.to_dict()],
-            'metadata': None,
-            'asset': {
-                'id': uuid4,
-            },
-            'fulfillments': [
-                {
-                    'owners_before': [
-                        user_pub
-                    ],
-                    'fulfillment': None,
-                    'input': {
-                        'txid': tx.id,
-                        'cid': 0
-                    }
-                }
-            ],
-            'operation': 'TRANSFER',
-=======
-        'conditions': [user2_cond.to_dict(0)],
+        'conditions': [user2_cond.to_dict()],
         'metadata': None,
         'asset': {
             'id': uuid4,
->>>>>>> 86019d51
         },
         'fulfillments': [
             {
                 'owners_before': [
                     user_pub
                 ],
-                'fid': 0,
                 'fulfillment': None,
                 'input': {
                     'txid': tx.id,
@@ -1055,49 +951,22 @@
     tx = tx.sign([user_priv])
 
     expected = {
-<<<<<<< HEAD
-        'transaction': {
-            'conditions': [user2_cond.to_dict(), user2_cond.to_dict()],
-            'metadata': None,
-            'fulfillments': [
-                {
-                    'owners_before': [
-                        user_pub
-                    ],
-                    'fulfillment': None,
-                    'input': {
-                        'txid': tx.id,
-                        'cid': 0
-                    }
-                }, {
-                    'owners_before': [
-                        user2_pub
-                    ],
-                    'fulfillment': None,
-                    'input': {
-                        'txid': tx.id,
-                        'cid': 1
-                    }
-=======
-        'conditions': [user2_cond.to_dict(0), user2_cond.to_dict(1)],
+        'conditions': [user2_cond.to_dict(), user2_cond.to_dict()],
         'metadata': None,
         'fulfillments': [
             {
                 'owners_before': [
                     user_pub
                 ],
-                'fid': 0,
                 'fulfillment': None,
                 'input': {
                     'txid': tx.id,
                     'cid': 0
->>>>>>> 86019d51
                 }
             }, {
                 'owners_before': [
                     user2_pub
                 ],
-                'fid': 1,
                 'fulfillment': None,
                 'input': {
                     'txid': tx.id,
