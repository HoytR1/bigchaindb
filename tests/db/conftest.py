--- conflicted
+++ resolved
@@ -84,11 +84,7 @@
     prev_block_id = g.id
     for block in range(4):
         transactions = [
-<<<<<<< HEAD
-            Transaction.create([b.me], [user_pk]).sign([b.me_private])
-=======
-            Transaction.create([b.me], [([user_vk], 1)]).sign([b.me_private])
->>>>>>> 795467c0
+            Transaction.create([b.me], [([user_pk], 1)]).sign([b.me_private])
             for i in range(10)
         ]
         block = b.create_block(transactions)
