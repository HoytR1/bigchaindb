--- conflicted
+++ resolved
@@ -532,9 +532,7 @@
     def test_non_create_input_not_found(self, b, user_pk):
         from cryptoconditions import Ed25519Fulfillment
         from bigchaindb.common.exceptions import TransactionDoesNotExist
-<<<<<<< HEAD
-        from bigchaindb.common.transaction import (Input, Asset,
-                                                   TransactionLink)
+        from bigchaindb.common.transaction import Input, TransactionLink
         from bigchaindb.models import Transaction
         from bigchaindb import Bigchain
 
@@ -542,19 +540,8 @@
         input = Input(Ed25519Fulfillment(public_key=user_pk),
                       [user_pk],
                       TransactionLink('somethingsomething', 0))
-        tx = Transaction.transfer([input], [([user_pk], 1)], Asset())
-=======
-        from bigchaindb.common.transaction import Fulfillment, TransactionLink
-        from bigchaindb.models import Transaction
-        from bigchaindb import Bigchain
-
-        # Create a fulfillment for a non existing transaction
-        fulfillment = Fulfillment(Ed25519Fulfillment(public_key=user_pk),
-                                  [user_pk],
-                                  TransactionLink('somethingsomething', 0))
-        tx = Transaction.transfer([fulfillment], [([user_pk], 1)],
+        tx = Transaction.transfer([input], [([user_pk], 1)],
                                   asset_id='mock_asset_link')
->>>>>>> 9319583a
 
         with pytest.raises(TransactionDoesNotExist):
             tx.validate(Bigchain())
@@ -611,13 +598,8 @@
         sk, pk = generate_key_pair()
         tx = Transaction.create([pk], [([user_pk], 1)])
         tx.operation = 'TRANSFER'
-<<<<<<< HEAD
-        tx.asset = input_transaction.asset
+        tx.asset = {'id': input_transaction.id}
         tx.inputs[0].fulfills = input_tx
-=======
-        tx.asset = {'id': input_transaction.id}
-        tx.fulfillments[0].tx_input = input_tx
->>>>>>> 9319583a
 
         with pytest.raises(InvalidSignature):
             b.validate_transaction(tx)
